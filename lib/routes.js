'use strict';

const Router = require('@koa/router');
const { union } = require('lodash');

const bucketCtrl = require('./controllers/bucket');
const objectCtrl = require('./controllers/object');
const serviceCtrl = require('./controllers/service');
const authenticationMiddleware = require('./middleware/authentication');
const corsMiddleware = require('./middleware/cors');
const responseHeaderOverrideMiddleware = require('./middleware/response-header-override');
const websiteMiddleware = require('./middleware/website');
const S3Error = require('./models/error');

const router = new Router();

// NOTE: The below is only an approximation of S3's behavior
// For the most part, S3 will complain if you attempt a bucket method on an object, but
// it won't consisently reject actions on buckets that are supported by objects (and vice-versa).
const queryMethod = methods =>
  async function queryMethod(ctx, next) {
    const matchedMethods = methods.filter(method => method in ctx.query);
    if (matchedMethods.length > 1) {
      throw new S3Error(
        'InvalidArgument',
        `Conflicting query string parameters: ${matchedMethods.join(', ')}`,
        {
          ArgumentName: 'ResourceType',
          ArgumentValue: matchedMethods[0],
        },
      );
    }
    if (matchedMethods.length === 1) {
      ctx.params.queryMethod = matchedMethods[0];
    }
    await next();
    if (ctx.state.methodIsNotAllowed) {
      throw new S3Error(
        'MethodNotAllowed',
        'The specified method is not allowed against this resource.',
        {
          Method: ctx.method.toUpperCase(),
          ResourceType: ctx.params.queryMethod.toUpperCase(),
        },
      );
    }
  };

router.all('/:bucket/:key*', corsMiddleware());
router.use('/:bucket/:key*', websiteMiddleware());
router.use('/:bucket?/:key*', authenticationMiddleware());
router.use('/:bucket/:key*', responseHeaderOverrideMiddleware());

router.get('/', serviceCtrl.getService);

router
  .use('/:bucket', queryMethod(bucketCtrl.METHODS))
  .delete('/:bucket', bucketCtrl.bucketExists, ctx => {
    switch (ctx.params.queryMethod) {
      case undefined:
        return bucketCtrl.deleteBucket(ctx);
      case 'cors':
        return bucketCtrl.deleteBucketCors(ctx);
      case 'website':
        return bucketCtrl.deleteBucketWebsite(ctx);
      case 'analysis':
      case 'encryption':
      case 'lifecycle':
      case 'publicAccessBlock':
      case 'metrics':
      case 'policy':
      case 'replication':
      case 'tagging':
        throw new S3Error(
          'NotImplemented',
          'A parameter you provided implies functionality that is not implemented',
        );
      default:
        ctx.state.methodIsNotAllowed = true;
    }
  })
  .get('/:bucket', bucketCtrl.bucketExists, ctx => {
    switch (ctx.params.queryMethod) {
      case undefined:
        return bucketCtrl.getBucket(ctx);
      case 'cors':
        return bucketCtrl.getBucketCors(ctx);
      case 'location':
        return bucketCtrl.getBucketLocation(ctx);
      case 'website':
        return bucketCtrl.getBucketWebsite(ctx);
      case 'acl':
      case 'analytics':
      case 'encryption':
      case 'inventory':
      case 'lifecycle':
      case 'logging':
      case 'metrics':
      case 'notification':
      case 'object-lock':
      case 'policyStatus':
      case 'publicAccessBlock':
      case 'replication':
      case 'requestPayment':
      case 'tagging':
      case 'uploads':
      case 'versioning':
        throw new S3Error(
          'NotImplemented',
          'A parameter you provided implies functionality that is not implemented',
        );
      default:
        ctx.state.methodIsNotAllowed = true;
    }
  })
  .post('/:bucket', bucketCtrl.bucketExists, ctx => {
    switch (ctx.params.queryMethod) {
      case undefined:
        return objectCtrl.postObject(ctx);
      case 'delete':
        return objectCtrl.deleteMultipleObjects(ctx);
      default:
        ctx.state.methodIsNotAllowed = true;
    }
  })
  .put('/:bucket', async ctx => {
    if (ctx.params.queryMethod) {
      await bucketCtrl.bucketExists(ctx);
    }
    switch (ctx.params.queryMethod) {
      case undefined:
        return bucketCtrl.putBucket(ctx);
      case 'cors':
        return bucketCtrl.putBucketCors(ctx);
      case 'website':
        return bucketCtrl.putBucketWebsite(ctx);
      case 'accelerate':
      case 'acl':
      case 'analytics':
      case 'encryption':
      case 'inventory':
      case 'lifecycle':
      case 'logging':
      case 'metrics':
      case 'notification':
      case 'policy':
      case 'publicAccessBlock':
      case 'replication':
      case 'requestPayment':
      case 'tagging':
      case 'versioning':
        throw new S3Error(
          'NotImplemented',
          'A parameter you provided implies functionality that is not implemented',
        );
      default:
        ctx.state.methodIsNotAllowed = true;
    }
  });

const objectMethods = union(bucketCtrl.METHODS, objectCtrl.METHODS).sort();
router
  .use('/:bucket/:key+', bucketCtrl.bucketExists, queryMethod(objectMethods))
  .delete('/:bucket/:key+', ctx => {
    switch (ctx.params.queryMethod) {
      case undefined:
        return objectCtrl.deleteObject(ctx);
      case 'tagging':
        throw new S3Error('NotImplemented');
      default:
        ctx.state.methodIsNotAllowed = true;
    }
  })
  .get('/:bucket/:key+', ctx => {
    switch (ctx.params.queryMethod) {
      case undefined:
        return objectCtrl.getObject(ctx);
      case 'acl':
        return objectCtrl.getObjectAcl(ctx);
      case 'tagging':
        return objectCtrl.getObjectTagging(ctx);
      case 'legal-hold':
      case 'retention':
      case 'torrent':
        throw new S3Error(
          'NotImplemented',
          'A parameter you provided implies functionality that is not implemented',
        );
      default:
        ctx.state.methodIsNotAllowed = true;
    }
  })
  .post('/:bucket/:key+', ctx => {
    switch (ctx.params.queryMethod) {
      case 'uploadId':
        return objectCtrl.completeMultipartUpload(ctx);
      case 'uploads':
        return objectCtrl.initiateMultipartUpload(ctx);
      case undefined:
      case 'select':
        throw new S3Error('NotImplemented');
      default:
        ctx.state.methodIsNotAllowed = true;
    }
  })
  .put('/:bucket/:key+', ctx => {
    switch (ctx.params.queryMethod) {
      case undefined:
        return 'x-amz-copy-source' in ctx.headers
          ? objectCtrl.putObjectCopy(ctx)
          : objectCtrl.putObject(ctx);
<<<<<<< HEAD
      case 'uploadId':
        if ('x-amz-copy-source' in ctx.headers) {
          throw new S3Error(
            'NotImplemented',
            'A header you provided implies functionality that is not implemented',
          );
        }
        return objectCtrl.uploadPart(ctx);
      case 'tagging':
        return objectCtrl.putObjectTagging(ctx);
      case 'acl':
=======
      case "uploadId":
        return "x-amz-copy-source" in ctx.headers
          ? objectCtrl.uploadPartCopy(ctx)
          : objectCtrl.uploadPart(ctx);
      case "acl":
      case "tagging":
>>>>>>> 2cf6483e
        throw new S3Error(
          'NotImplemented',
          'A parameter you provided implies functionality that is not implemented',
        );
      default:
        ctx.state.methodIsNotAllowed = true;
    }
  });

// append trailing slash to key when applicable
router.param('key', (key, ctx, next) => {
  if (key && ctx.path.endsWith('/')) {
    ctx.params.key = key + '/';
  }
  return next();
});

module.exports = router;<|MERGE_RESOLUTION|>--- conflicted
+++ resolved
@@ -209,26 +209,13 @@
         return 'x-amz-copy-source' in ctx.headers
           ? objectCtrl.putObjectCopy(ctx)
           : objectCtrl.putObject(ctx);
-<<<<<<< HEAD
       case 'uploadId':
-        if ('x-amz-copy-source' in ctx.headers) {
-          throw new S3Error(
-            'NotImplemented',
-            'A header you provided implies functionality that is not implemented',
-          );
-        }
-        return objectCtrl.uploadPart(ctx);
-      case 'tagging':
-        return objectCtrl.putObjectTagging(ctx);
-      case 'acl':
-=======
-      case "uploadId":
-        return "x-amz-copy-source" in ctx.headers
+        return 'x-amz-copy-source' in ctx.headers
           ? objectCtrl.uploadPartCopy(ctx)
           : objectCtrl.uploadPart(ctx);
-      case "acl":
-      case "tagging":
->>>>>>> 2cf6483e
+      case 'tagging':
+        return objectCtrl.putObjectTagging(ctx);
+      case 'acl':
         throw new S3Error(
           'NotImplemented',
           'A parameter you provided implies functionality that is not implemented',
