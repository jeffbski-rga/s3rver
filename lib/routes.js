"use strict";

const Router = require("koa-router");
const { union } = require("lodash");

const bucketCtrl = require("./controllers/bucket");
const objectCtrl = require("./controllers/object");
const serviceCtrl = require("./controllers/service");
const S3Error = require("./models/error");

const router = new Router();

// NOTE: The below is only an approximation of S3's behavior
// For the most part, S3 will complain if you attempt a bucket method on an object, but
// it won't consisently reject actions on buckets that are supported by objects (and vice-versa).
const queryMethod = methods =>
  async function queryMethod(ctx, next) {
    const matchedMethods = methods.filter(method => method in ctx.query);
    if (matchedMethods.length > 1) {
      throw new S3Error(
        "InvalidArgument",
        `Conflicting query string parameters: ${matchedMethods.join(", ")}`,
        {
          ArgumentName: "ResourceType",
          ArgumentValue: matchedMethods[0]
        }
      );
    }
    if (matchedMethods.length === 1) {
      ctx.params.queryMethod = matchedMethods[0];
    }
    await next();
    if (ctx.state.methodIsNotAllowed) {
      throw new S3Error(
        "MethodNotAllowed",
        "The specified method is not allowed against this resource.",
        {
          Method: ctx.method.toUpperCase(),
          ResourceType: ctx.params.queryMethod.toUpperCase()
        }
      );
    }
  };

router.get("/", serviceCtrl.getService);

router
  .use("/:bucket", queryMethod(bucketCtrl.METHODS))
  .delete("/:bucket", bucketCtrl.bucketExists, ctx => {
    switch (ctx.params.queryMethod) {
      case undefined:
        return bucketCtrl.deleteBucket(ctx);
      case "cors":
        return bucketCtrl.deleteBucketCors(ctx);
      case "website":
        return bucketCtrl.deleteBucketWebsite(ctx);
      case "analysis":
      case "encryption":
      case "lifecycle":
      case "publicAccessBlock":
      case "metrics":
      case "policy":
      case "replication":
      case "tagging":
        throw new S3Error(
          "NotImplemented",
          "A parameter you provided implies functionality that is not implemented"
        );
      default:
        ctx.state.methodIsNotAllowed = true;
    }
  })
  .get("/:bucket", bucketCtrl.bucketExists, ctx => {
    switch (ctx.params.queryMethod) {
      case undefined:
        return bucketCtrl.getBucket(ctx);
      case "cors":
        return bucketCtrl.getBucketCors(ctx);
      case "website":
        return bucketCtrl.getBucketWebsite(ctx);
      case "acl":
      case "analytics":
      case "encryption":
      case "inventory":
      case "lifecycle":
      case "location":
      case "logging":
      case "metrics":
      case "notification":
      case "object-lock":
      case "policyStatus":
      case "publicAccessBlock":
      case "replication":
      case "requestPayment":
      case "tagging":
      case "uploads":
      case "versioning":
        throw new S3Error(
          "NotImplemented",
          "A parameter you provided implies functionality that is not implemented"
        );
      default:
        ctx.state.methodIsNotAllowed = true;
    }
  })
  .post("/:bucket", bucketCtrl.bucketExists, ctx => {
    switch (ctx.params.queryMethod) {
      case "delete":
        return objectCtrl.deleteMultipleObjects(ctx);
      default:
        ctx.state.methodIsNotAllowed = true;
    }
  })
  .put("/:bucket", async ctx => {
    if (ctx.params.queryMethod) {
      await bucketCtrl.bucketExists(ctx);
    }
    switch (ctx.params.queryMethod) {
      case undefined:
        return bucketCtrl.putBucket(ctx);
      case "cors":
        return bucketCtrl.putBucketCors(ctx);
      case "website":
        return bucketCtrl.putBucketWebsite(ctx);
      case "accelerate":
      case "acl":
      case "analytics":
      case "encryption":
      case "inventory":
      case "lifecycle":
      case "logging":
      case "metrics":
      case "notification":
      case "policy":
      case "publicAccessBlock":
      case "replication":
      case "requestPayment":
      case "tagging":
      case "versioning":
        throw new S3Error(
          "NotImplemented",
          "A parameter you provided implies functionality that is not implemented"
        );
      default:
        ctx.state.methodIsNotAllowed = true;
    }
  });

const objectMethods = union(bucketCtrl.METHODS, objectCtrl.METHODS).sort();
router
  .use("/:bucket/:key+", bucketCtrl.bucketExists, queryMethod(objectMethods))
  .delete("/:bucket/:key+", ctx => {
    switch (ctx.params.queryMethod) {
      case undefined:
        return objectCtrl.deleteObject(ctx);
      case "tagging":
        throw new S3Error("NotImplemented");
      default:
        ctx.state.methodIsNotAllowed = true;
    }
  })
  .get("/:bucket/:key+", ctx => {
    switch (ctx.params.queryMethod) {
      case undefined:
        return objectCtrl.getObject(ctx);
      case "acl":
        return objectCtrl.getObjectAcl(ctx);
      case "legal-hold":
      case "retention":
      case "tagging":
      case "torrent":
        throw new S3Error(
          "NotImplemented",
          "A parameter you provided implies functionality that is not implemented"
        );
      default:
        ctx.state.methodIsNotAllowed = true;
    }
  })
  .post("/:bucket/:key+", ctx => {
    switch (ctx.params.queryMethod) {
      case "uploadId":
        return objectCtrl.completeMultipartUpload(ctx);
      case "uploads":
        return objectCtrl.initiateMultipartUpload(ctx);
      case undefined:
      case "select":
        throw new S3Error("NotImplemented");
      default:
        ctx.state.methodIsNotAllowed = true;
    }
  })
  .put("/:bucket/:key+", ctx => {
    switch (ctx.params.queryMethod) {
      case undefined:
        return "x-amz-copy-source" in ctx.headers
          ? objectCtrl.putObjectCopy(ctx)
          : objectCtrl.putObject(ctx);
      case "uploadId":
<<<<<<< HEAD
        return "x-amz-copy-source" in ctx.headers
          ? objectCtrl.uploadPartCopy(ctx)
          : objectCtrl.uploadPart(ctx);
=======
        if ("x-amz-copy-source" in ctx.headers) {
          throw new S3Error(
            "NotImplemented",
            "A header you provided implies functionality that is not implemented"
          );
        }
        return objectCtrl.uploadPart(ctx);
>>>>>>> 0f967c52
      case "acl":
      case "tagging":
        throw new S3Error(
          "NotImplemented",
          "A parameter you provided implies functionality that is not implemented"
        );
      default:
        ctx.state.methodIsNotAllowed = true;
    }
  });

// append trailing slash to key when applicable
router.param("key", (key, ctx, next) => {
  if (ctx.path.endsWith("/")) {
    ctx.params.key = key + "/";
  }
  return next();
});

module.exports = router;<|MERGE_RESOLUTION|>--- conflicted
+++ resolved
@@ -197,19 +197,9 @@
           ? objectCtrl.putObjectCopy(ctx)
           : objectCtrl.putObject(ctx);
       case "uploadId":
-<<<<<<< HEAD
         return "x-amz-copy-source" in ctx.headers
           ? objectCtrl.uploadPartCopy(ctx)
           : objectCtrl.uploadPart(ctx);
-=======
-        if ("x-amz-copy-source" in ctx.headers) {
-          throw new S3Error(
-            "NotImplemented",
-            "A header you provided implies functionality that is not implemented"
-          );
-        }
-        return objectCtrl.uploadPart(ctx);
->>>>>>> 0f967c52
       case "acl":
       case "tagging":
         throw new S3Error(
